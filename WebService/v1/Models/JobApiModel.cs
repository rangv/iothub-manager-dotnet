﻿// Copyright (c) Microsoft. All rights reserved.

<<<<<<< HEAD
using Microsoft.Azure.IoTSolutions.IotHubManager.Services.Models;
using Newtonsoft.Json;
=======
>>>>>>> 0d309a05
using System;
using Microsoft.Azure.IoTSolutions.IotHubManager.Services.Models;

namespace Microsoft.Azure.IoTSolutions.IotHubManager.WebService.v1.Models
{
    public class JobApiModel
    {
        [JsonProperty(PropertyName = "JobId", NullValueHandling = NullValueHandling.Ignore)]
        public string JobId { get; set; }

        [JsonProperty(PropertyName = "QueryCondition", NullValueHandling = NullValueHandling.Ignore)]
        public string QueryCondition { get; set; }

        [JsonProperty(PropertyName = "CreatedTimeUtc", NullValueHandling = NullValueHandling.Ignore)]
        public DateTime? CreatedTimeUtc { get; set; }

        [JsonProperty(PropertyName = "StartTimeUtc", NullValueHandling = NullValueHandling.Ignore)]
        public DateTime? StartTimeUtc { get; set; }

        [JsonProperty(PropertyName = "EndTimeUtc", NullValueHandling = NullValueHandling.Ignore)]
        public DateTime? EndTimeUtc { get; set; }

        [JsonProperty(PropertyName = "MaxExecutionTimeInSeconds")]
        public long MaxExecutionTimeInSeconds { get; set; }

        [JsonProperty(PropertyName = "Type")]
        public JobType Type { get; set; }

        [JsonProperty(PropertyName = "Status")]
        public JobStatus Status { get; set; }

        [JsonProperty(PropertyName = "MethodParameter", NullValueHandling = NullValueHandling.Ignore)]
        public MethodParameterApiModel MethodParameter { get; set; }

        [JsonProperty(PropertyName = "UpdateTwin", NullValueHandling = NullValueHandling.Ignore)]
        public JobUpdateTwinApiModel UpdateTwin { get; set; }

        [JsonProperty(PropertyName = "FailureReason", NullValueHandling = NullValueHandling.Ignore)]
        public string FailureReason { get; set; }

        [JsonProperty(PropertyName = "StatusMessage", NullValueHandling = NullValueHandling.Ignore)]
        public string StatusMessage { get; set; }

        [JsonProperty(PropertyName = "ResultStatistics", NullValueHandling = NullValueHandling.Ignore)]
        public JobStatistics ResultStatistics { get; set; }

        public JobApiModel()
        {
        }

        public JobApiModel(JobServiceModel serviceModel)
        {
            if (serviceModel == null) return;

            this.JobId = serviceModel.JobId;
            this.QueryCondition = serviceModel.QueryCondition;
            this.CreatedTimeUtc = serviceModel.CreatedTimeUtc;
            this.StartTimeUtc = serviceModel.StartTimeUtc;
            this.EndTimeUtc = serviceModel.EndTimeUtc;
            this.MaxExecutionTimeInSeconds = serviceModel.MaxExecutionTimeInSeconds;
            this.Type = serviceModel.Type;
            this.Status = serviceModel.Status;
            this.MethodParameter = new MethodParameterApiModel(serviceModel.MethodParameter);
            this.UpdateTwin = new JobUpdateTwinApiModel(null, serviceModel.UpdateTwin);
            this.FailureReason = serviceModel.FailureReason;
            this.StatusMessage = serviceModel.StatusMessage;
            this.ResultStatistics = serviceModel.ResultStatistics;
        }

        public JobServiceModel ToServiceModel()
        {
            return new JobServiceModel()
            {
                JobId = this.JobId,
                QueryCondition = this.QueryCondition,
                CreatedTimeUtc = this.CreatedTimeUtc,
                StartTimeUtc = this.StartTimeUtc,
                EndTimeUtc = this.EndTimeUtc,
                MaxExecutionTimeInSeconds = this.MaxExecutionTimeInSeconds,
                Type = this.Type,
                Status = this.Status,
                MethodParameter = this.MethodParameter.ToServiceModel(),
                UpdateTwin = this.UpdateTwin.ToServiceModel(),
                FailureReason = this.FailureReason,
                StatusMessage = this.StatusMessage,
                ResultStatistics = this.ResultStatistics
            };
        }
    }
}<|MERGE_RESOLUTION|>--- conflicted
+++ resolved
@@ -1,10 +1,6 @@
 ﻿// Copyright (c) Microsoft. All rights reserved.
 
-<<<<<<< HEAD
-using Microsoft.Azure.IoTSolutions.IotHubManager.Services.Models;
 using Newtonsoft.Json;
-=======
->>>>>>> 0d309a05
 using System;
 using Microsoft.Azure.IoTSolutions.IotHubManager.Services.Models;
 
@@ -73,7 +69,6 @@
             this.StatusMessage = serviceModel.StatusMessage;
             this.ResultStatistics = serviceModel.ResultStatistics;
         }
-
         public JobServiceModel ToServiceModel()
         {
             return new JobServiceModel()
